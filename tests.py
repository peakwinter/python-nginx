"""
Testing module for python-nginx.

python-nginx
(c) 2016 Jacob Cook
Licensed under GPLv3, see LICENSE.md
"""

# flake8: noqa
import pytest

import nginx
import unittest


TESTBLOCK_CASE_1 = """
include conf.d/pre/*.cfg;
upstream php {
    server unix:/tmp/php-fcgi.socket;
}

server {
    listen 80;  # This comment should be present;
    # And this one
    server_name localhost 127.0.0.1;
    root /srv/http;  # And also this one
    mykey "myvalue; #notme myothervalue";
    # This one too
    index index.php;

    location ~ \.php(?:$|/) {
        fastcgi_pass php;
    }
}
"""

TESTBLOCK_CASE_2 = """
upstream php
{
    server unix:/tmp/php-fcgi.socket;
}
server
{
listen 80;  # This comment should be present;
    # And this one
    server_name localhost 127.0.0.1;
root /srv/http;  # And also this one
    mykey "myvalue; #notme myothervalue";
     "quoted_key" "quoted_value";
    # This one too
    index index.php;
if (!-e $request_filename)
{
    rewrite ^(.+)$ /index.php?q=$1 last;
}

if (!-e $request_filename) {
    rewrite ^(.+)$ /index.php?q=$1 last;
}
    location ~ \.php(?:$|/) {
        fastcgi_pass php;
    }

    # location from the issue #10
     location / {
return 301 $scheme://$host:$server_port${request_uri}bitbucket/;
 }
}
"""

TESTBLOCK_CASE_3="""
upstream test0 {
    ip_hash;
    server 127.0.0.1:8080;
    keepalive 16;
}
upstream test1{
    server 127.0.0.2:8080;
    keepalive 16;
}
upstream test2
{
    server 127.0.0.3:8080;
    keepalive 16;
}

server {
    listen       80;
    server_name  example.com;

    location = /
    {
        root html;
    }
}
"""

TESTBLOCK_CASE_4 = """
# This is an example of a messy config
upstream php { server unix:/tmp/php-cgi.socket; }
server { server_name localhost; #this is the server server_name
location /{ test_key test_value; }}
"""


TESTBLOCK_CASE_5 = """
upstream test0 {
    server 1.1.1.1:8080;
    send "some request";
}

upstream test1 {
    server 1.1.1.1:8080;
    send 'some request';
}

server {
    server_name "www.example.com";

    location / {
        root html;
    }
}
"""


TESTBLOCK_CASE_6 = """
upstream test0 {
    server 1.1.1.1:8080;
    check interval=3000 rise=2 fall=3 timeout=3000 type=http;
    check_http_send "GET /alive.html  HTTP/1.0\r\n\r\n";
    check_http_expect_alive http_2xx http_3xx;
}

upstream test1 {
    ip_hash;
    server 2.2.2.2:9000;
    check_http_send 'GET /alive.html  HTTP/1.0\r\n\r\n';
}
"""

TESTBLOCK_CASE_7 = """
upstream xx.com_backend {
    server 10.193.2.2:9061 weight=1 max_fails=2 fail_timeout=30s;
    server 10.193.2.1:9061 weight=1 max_fails=2 fail_timeout=30s;
    session_sticky;
}

server {
    listen 80;

    location / {
        set $xlocation 'test';
        proxy_pass http://xx.com_backend;
    }
}
"""

TESTBLOCK_CASE_8 = """
location /M01 {
    proxy_pass http://backend;
    limit_except GET POST {deny all;}
}
"""

TESTBLOCK_CASE_9 = """
location test9 {
    add_header X-XSS-Protection "1;mode-block";
}

if ( $http_user_agent = "Mozilla/4.0 (compatible; MSIE 6.0; Windows NT 5.1; SV1)" ) {
    return 403;
}
"""

TESTBLOCK_CASE_10 = """
types {
    application/CEA                                 cea;
    application/cellml+xml                          cellml cml;
    application/clue_info+xml                       clue;
    application/cms                                 cmsc;
}
"""

TESTBLOCK_CASE_11 = """
server{
    listen 80;
    #OPEN-PORT-443
    listen 443 ssl;
    server_name www.xxx.com;
    root /wwww/wwww;

    location ~ .*\.(js|css)?$ {
        expires 12h;
        error_log off;
        access_log /dev/null  # MISSING SEMICOLON
    }
}
"""

TESTBLOCK_CASE_12 = """
<<<<<<< HEAD
server{
}"""
=======
server {
    listen 80;
    server_name test.example.com;

    location ~ "^/(test|[0-9a-zA-Z]{6})$" {
        if ($query_string ~ pid=(111)) {
            return 403;
        }

        proxy_pass http://127.0.0.1:81;
    }
}
"""
>>>>>>> cb02c5f0


class TestPythonNginx(unittest.TestCase):
    def test_basic_load(self):
        self.assertTrue(nginx.loads(TESTBLOCK_CASE_1) is not None)

    def test_messy_load(self):
        data = nginx.loads(TESTBLOCK_CASE_4)
        self.assertTrue(data is not None)
        self.assertTrue(len(data.server.comments), 1)
        self.assertTrue(len(data.server.locations), 1)

    def test_comment_parse(self):
        data = nginx.loads(TESTBLOCK_CASE_1)
        self.assertEqual(len(data.server.comments), 4)
        self.assertEqual(data.server.comments[2].comment, 'And also this one')

    def test_key_parse(self):
        data = nginx.loads(TESTBLOCK_CASE_1)
        self.assertEqual(len(data.server.keys), 5)
        firstKey = data.server.keys[0]
        thirdKey = data.server.keys[3]
        self.assertEqual(firstKey.name, 'listen')
        self.assertEqual(firstKey.value, '80')
        self.assertEqual(thirdKey.name, 'mykey')
        self.assertEqual(thirdKey.value, '"myvalue; #notme myothervalue"')

    def test_key_parse_complex(self):
        data = nginx.loads(TESTBLOCK_CASE_2)
        self.assertEqual(len(data.server.keys), 6)
        firstKey = data.server.keys[0]
        thirdKey = data.server.keys[3]
        fourthKey = data.server.keys[4]
        self.assertEqual(firstKey.name, 'listen')
        self.assertEqual(firstKey.value, '80')
        self.assertEqual(thirdKey.name, 'mykey')
        self.assertEqual(thirdKey.value, '"myvalue; #notme myothervalue"')
        self.assertEqual(
            data.server.locations[-1].keys[0].value,
            "301 $scheme://$host:$server_port${request_uri}bitbucket/"
        )
        self.assertEqual(fourthKey.name, '"quoted_key"')
        self.assertEqual(fourthKey.value, '"quoted_value"')

    def test_location_parse(self):
        data = nginx.loads(TESTBLOCK_CASE_1)
        self.assertEqual(len(data.server.locations), 1)
        firstLoc = data.server.locations[0]
        self.assertEqual(firstLoc.value, '~ \.php(?:$|/)')
        self.assertEqual(len(firstLoc.keys), 1)

    def test_brace_position(self):
        data = nginx.loads(TESTBLOCK_CASE_3)
        self.assertEqual(len(data.filter('Upstream')), 3)

    def test_single_value_keys(self):
        data = nginx.loads(TESTBLOCK_CASE_3)
        single_value_key = data.filter('Upstream')[0].keys[0]
        self.assertEqual(single_value_key.name, 'ip_hash')
        self.assertEqual(single_value_key.value, '')

    def test_reflection(self):
        inp_data = nginx.loads(TESTBLOCK_CASE_1)
        out_data = '\n' + nginx.dumps(inp_data)
        self.assertEqual(TESTBLOCK_CASE_1, out_data)

    def test_quoted_key_value(self):
        data = nginx.loads(TESTBLOCK_CASE_5)
        out_data = '\n' + nginx.dumps(data)
        self.assertEqual(out_data, TESTBLOCK_CASE_5)

    def test_complex_upstream(self):
        inp_data = nginx.loads(TESTBLOCK_CASE_6)
        out_data = '\n' + nginx.dumps(inp_data)
        self.assertEqual(TESTBLOCK_CASE_6, out_data)

    def test_session_sticky(self):
        inp_data = nginx.loads(TESTBLOCK_CASE_7)
        out_data = '\n' + nginx.dumps(inp_data)
        self.assertEqual(TESTBLOCK_CASE_7, out_data)

    def test_filtering(self):
        data = nginx.loads(TESTBLOCK_CASE_1)
        self.assertEqual(len(data.server.filter('Key', 'mykey')), 1)
        self.assertEqual(data.server.filter('Key', 'nothere'), [])

    def test_limit_expect(self):
        data = nginx.loads(TESTBLOCK_CASE_8)
        self.assertEqual(len(data.filter("Location")), 1)
        self.assertEqual(len(data.filter("Location")[0].children), 2)
        self.assertEqual(len(data.filter("Location")[0].filter("LimitExcept")), 1)
        limit_except = data.filter("Location")[0].filter("LimitExcept")[0]
        self.assertEqual(limit_except.value, "GET POST")
        self.assertEqual(len(limit_except.children), 1)
        first_key = limit_except.filter("Key")[0]
        self.assertEqual(first_key.name, "deny")
        self.assertEqual(first_key.value, "all")

    def test_semicolon_in_second_key_value(self):
        inp_data = nginx.loads(TESTBLOCK_CASE_9)
        self.assertEqual(len(inp_data.filter("Location")), 1)
        location_children = inp_data.filter("Location")[0].children
        self.assertEqual(len(location_children), 1)
        self.assertEqual(location_children[0].name, "add_header")
        self.assertEqual(location_children[0].value, 'X-XSS-Protection "1;mode-block"')
        self.assertEqual(len(inp_data.filter("If")), 1)
        self.assertEqual(inp_data.filter("If")[0].value, "( $http_user_agent = \"Mozilla/4.0 (compatible; MSIE 6.0; Windows NT 5.1; SV1)\" )")

    def test_types_block(self):
        inp_data = nginx.loads(TESTBLOCK_CASE_10)
        self.assertEqual(len(inp_data.filter("Types")), 1)
        self.assertEqual(len(inp_data.filter("Types")[0].children), 4)
        self.assertEqual(len(inp_data.filter("Types")[0].filter("Key")), 4)
        data_type = inp_data.filter("Types")[0].filter("Key")[0]
        self.assertEqual(data_type.value, "cea")

    def test_missing_semi_colon(self):
        with pytest.raises(nginx.ParseError) as e:
            nginx.loads(TESTBLOCK_CASE_11)
        self.assertEqual(str(e.value), "Config syntax, missing ';' at index: 189")
    
    def test_brace_inside_block_param(self):
        inp_data = nginx.loads(TESTBLOCK_CASE_12)
        self.assertEqual(len(inp_data.server.filter("Location")), 1)
        self.assertEqual(inp_data.server.filter("Location")[0].value, "~ \"^/(test|[0-9a-zA-Z]{6})$\"")

    def test_server_without_last_linebreak(self):
        self.assertTrue(nginx.loads(TESTBLOCK_CASE_12) is not None)


if __name__ == '__main__':
    unittest.main()<|MERGE_RESOLUTION|>--- conflicted
+++ resolved
@@ -199,10 +199,6 @@
 """
 
 TESTBLOCK_CASE_12 = """
-<<<<<<< HEAD
-server{
-}"""
-=======
 server {
     listen 80;
     server_name test.example.com;
@@ -216,7 +212,10 @@
     }
 }
 """
->>>>>>> cb02c5f0
+
+TESTBLOCK_CASE_13 = """
+server{
+}"""
 
 
 class TestPythonNginx(unittest.TestCase):
@@ -337,14 +336,14 @@
         with pytest.raises(nginx.ParseError) as e:
             nginx.loads(TESTBLOCK_CASE_11)
         self.assertEqual(str(e.value), "Config syntax, missing ';' at index: 189")
-    
+
     def test_brace_inside_block_param(self):
         inp_data = nginx.loads(TESTBLOCK_CASE_12)
         self.assertEqual(len(inp_data.server.filter("Location")), 1)
         self.assertEqual(inp_data.server.filter("Location")[0].value, "~ \"^/(test|[0-9a-zA-Z]{6})$\"")
 
     def test_server_without_last_linebreak(self):
-        self.assertTrue(nginx.loads(TESTBLOCK_CASE_12) is not None)
+        self.assertTrue(nginx.loads(TESTBLOCK_CASE_13) is not None)
 
 
 if __name__ == '__main__':
